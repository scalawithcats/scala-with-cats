--- conflicted
+++ resolved
@@ -14,14 +14,7 @@
 
  - `def show(value: A): Cord` -- similar to `shows` but returns a [scalaz.Cord] -- a data structure supporting efficient text manipulation.
 
-<<<<<<< HEAD
-### Type Classes
-=======
-[scalaz.Show]: http://docs.typelevel.org/api/scalaz/stable/7.0.4/doc/#scalaz.Show
-[scalaz.Cord]: http://docs.typelevel.org/api/scalaz/stable/7.0.4/doc/#scalaz.Cord
-
 #### Type Classes
->>>>>>> 9d13863a
 
 The type classes in Scalaz are defined in the [scalaz] package. We can import `Show` directly from this package:
 
@@ -39,32 +32,26 @@
 
 Oops - that didn't work! The `apply` method uses *implicits* to look up individual instances, so we'll have to bring some instances into scope.
 
-<<<<<<< HEAD
-### Importing Default Instances
-=======
-[scalaz]: http://docs.typelevel.org/api/scalaz/stable/7.0.4/doc/##scalaz.package
-
 #### Importing Default Instances
->>>>>>> 9d13863a
 
 The [scalaz.std] package provides default instances for a wide variety of types. We can import these from the [scalaz.std] package as shown in the table below. Each import provides instances for a wide variety of type classes and one or several parameter types:
 
 -------------------------------------------------------------------------
 Import                         Parameter types
------------------------------- ------------------------------------------ 
-[scalaz.std.anyVal]            `Int`, `Double`, `Boolean`, etc...      
+------------------------------ ------------------------------------------
+[scalaz.std.anyVal]            `Int`, `Double`, `Boolean`, etc...
 
-[scalaz.std.string]            `String`                                
+[scalaz.std.string]            `String`
 
-[scalaz.std.list]              `List`                                  
+[scalaz.std.list]              `List`
 
-[scalaz.std.option]            `Option`                                
+[scalaz.std.option]            `Option`
 
-[scalaz.std.map]               `Map` and subtypes                      
+[scalaz.std.map]               `Map` and subtypes
 
-[scalaz.std.tuple]             `Tuple1` to `Tuple8`                    
+[scalaz.std.tuple]             `Tuple1` to `Tuple8`
 
-and so on...                   and so on...                            
+and so on...                   and so on...
 -------------------------------------------------------------------------
 
 Let's import the instances of `Show` for `Int` and `String`:
@@ -91,19 +78,7 @@
 
 Notice that the output for `String` is wrapped in double quotes like a Scala string literal. This hints at `Show's` intended purpose -- to provide useful debugging output for developers.
 
-<<<<<<< HEAD
-### Interface Syntax
-=======
-[scalaz.std]: http://docs.typelevel.org/api/scalaz/stable/7.0.4/doc/##scalaz.std.package
-[scalaz.std.anyVal]: http://docs.typelevel.org/api/scalaz/stable/7.0.4/doc/##scalaz.std.anyVal$
-[scalaz.std.string]: http://docs.typelevel.org/api/scalaz/stable/7.0.4/doc/##scalaz.std.string$
-[scalaz.std.list]: http://docs.typelevel.org/api/scalaz/stable/7.0.4/doc/##scalaz.std.list$
-[scalaz.std.option]: http://docs.typelevel.org/api/scalaz/stable/7.0.4/doc/##scalaz.std.option$
-[scalaz.std.map]: http://docs.typelevel.org/api/scalaz/stable/7.0.4/doc/##scalaz.std.map$
-[scalaz.std.tuple]: http://docs.typelevel.org/api/scalaz/stable/7.0.4/doc/##scalaz.std.tuple$
-
 #### Interface Syntax
->>>>>>> 9d13863a
 
 We can make `Show` easier to use by importing the *interface syntax* from [scalaz.syntax.show]. This adds `show` and `shows` methods to any type for which we have an instance of `Show` in scope:
 
@@ -116,13 +91,7 @@
 
 Scalaz provides separate syntax imports for each type class. We will introduce these as we encounter them in later sections and chapters.
 
-<<<<<<< HEAD
-### Defining Custom Instances
-=======
-[scalaz.syntax.show]: http://docs.typelevel.org/api/scalaz/stable/7.0.4/doc/##scalaz.syntax.Syntaxes$show$
-
 #### Defining Custom Instances
->>>>>>> 9d13863a
 
 There are two methods for defining instances on the companion object of `Show`:
 
@@ -174,14 +143,4 @@
 
 Default instances are defined in the [scalaz.std] package. Imports are organized by parameter type (as opposed to type class).
 
-<<<<<<< HEAD
-Interface syntax is defined in the [scalaz.syntax] package. There are separate syntax imports for each type class. For example, the syntax for `Show` is defined in [scalaz.syntax.show].
-=======
-Interface syntax is defined in the [scalaz.syntax] package. There are separate syntax imports for each type class. For example, the syntax for `Show` is defined in [scalaz.syntax.show].
-
-[scalaz]: http://docs.typelevel.org/api/scalaz/stable/7.0.4/doc/##scalaz.package
-[scalaz.Show]: http://docs.typelevel.org/api/scalaz/stable/7.0.4/doc/##scalaz.Show
-[scalaz.std]: http://docs.typelevel.org/api/scalaz/stable/7.0.4/doc/##scalaz.std.package
-[scalaz.syntax]: http://docs.typelevel.org/api/scalaz/stable/7.0.4/doc/##scalaz.syntax.package
-[scalaz.syntax.show]: http://docs.typelevel.org/api/scalaz/stable/7.0.4/doc/##scalaz.syntax.Syntaxes$show$
->>>>>>> 9d13863a
+Interface syntax is defined in the [scalaz.syntax] package. There are separate syntax imports for each type class. For example, the syntax for `Show` is defined in [scalaz.syntax.show].